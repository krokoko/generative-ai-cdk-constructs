--- conflicted
+++ resolved
@@ -64,11 +64,7 @@
     'typedoc-plugin-markdown',
     'aws-sdk-mock',
     '@aws-cdk/assert',
-<<<<<<< HEAD
-
-=======
     `@aws-cdk/integ-tests-alpha@${CDK_VERSION}-alpha.0`,
->>>>>>> 2f1274b6
   ],
   deps: [
     'cdk-nag',
